--- conflicted
+++ resolved
@@ -173,29 +173,6 @@
         """
         return DiscreteSearchSpace(points=self.sample(num_samples))
 
-<<<<<<< HEAD
-    def __mul__(self, box: Box):
-        """
-        Return the Cartesian product of the two :class:`Box`\ es (concatenating their respective lower and upper bounds).
-        :param box: :class:`Box`.
-        :return: the new combined :class:`Box`, or NotImplemented if respective bounds have different dtypes.
-        """
-        if self.lower.dtype is not box.lower.dtype:
-            return NotImplemented(
-                f"Bounds of both boxes must have the same dtype, got {self.lower.dtype} and"
-                f" {box.lower.dtype}"
-            )
-
-        expanded_lower_bound = tf.concat([self._lower, box.lower], axis=-1)
-        expanded_upper_bound = tf.concat([self._upper, box.upper], axis=-1)
-        return Box(expanded_lower_bound, expanded_upper_bound)
-
-    def __pow__(self, other: int) -> Box:
-        expanded_box = self
-        for _ in range(other-1):
-            expanded_box *= self
-        return expanded_box
-=======
     def __mul__(self, box: Box) -> Box:
         """
         Return the Cartesian product of the two :class:`Box`\ es (concatenating their respective lower and upper bounds).
@@ -209,4 +186,9 @@
         expanded_lower_bound = tf.concat([self._lower, box.lower], axis=-1)
         expanded_upper_bound = tf.concat([self._upper, box.upper], axis=-1)
         return Box(expanded_lower_bound, expanded_upper_bound)
->>>>>>> 9847d3f4
+
+    def __pow__(self, other: int) -> Box:
+        expanded_box = self
+        for _ in range(other-1):
+            expanded_box *= self
+        return expanded_box